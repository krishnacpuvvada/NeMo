--- conflicted
+++ resolved
@@ -38,14 +38,22 @@
 from nemo.utils import logging
 
 
-<<<<<<< HEAD
-torch.set_num_threads(24)
-=======
 def translate_text(
-    models, args, src_text, tgt_text, tgt_text_all, src_texts, all_scores, all_timing, ensemble_generator
+    models,
+    args,
+    src_text,
+    tgt_text,
+    tgt_text_all,
+    src_texts,
+    all_scores,
+    all_timing,
+    ensemble_generator,
+    add_src_num_words_to_batch,
 ):
     if len(models) > 1:
-        src_ids, src_mask = models[0].prepare_inference_batch(src_text)
+        src_ids, src_mask, num_src_words = models[0].prepare_inference_batch(
+            src_text, add_src_num_words_to_batch=add_src_num_words_to_batch
+        )
         best_translations = ensemble_generator(src_ids, src_mask, return_beam_scores=args.write_scores)
         if args.write_scores:
             all_results, scores, best_translations = (
@@ -72,6 +80,7 @@
             target_lang=args.target_lang,
             return_beam_scores=args.write_scores,
             log_timing=args.write_timing,
+            add_src_num_words_to_batch=add_src_num_words_to_batch,
         )
 
         if args.write_timing:
@@ -95,7 +104,6 @@
         tgt_text += best_translations
 
     print(f"Translated {len(tgt_text)} sentences")
->>>>>>> 24397048
 
 
 def main():
@@ -258,28 +266,8 @@
                         all_scores=[],
                         all_timing=[],
                         ensemble_generator=ensemble_generator,
+                        add_src_num_words_to_batch=args.add_src_num_words_to_batch,
                     )
-<<<<<<< HEAD
-                    tgt_text += best_translations
-                else:
-                    best_translations = model.translate(
-                        text=src_text,
-                        source_lang=args.source_lang,
-                        target_lang=args.target_lang,
-                        return_beam_scores=args.write_scores,
-                        add_src_num_words_to_batch=args.add_src_num_words_to_batch
-                    )
-                    if args.write_scores:
-                        all_results, scores, best_translations = (
-                            best_translations[0],
-                            best_translations[1],
-                            best_translations[2],
-                        )
-                        all_scores += scores
-                        src_texts += [item for item in src_text for i in range(args.beam_size)]
-                        tgt_text_all += all_results
-                    tgt_text += best_translations
-=======
                 translate_text(
                     models=models,
                     args=args,
@@ -290,53 +278,11 @@
                     all_scores=all_scores,
                     all_timing=all_timing,
                     ensemble_generator=ensemble_generator,
-                )
->>>>>>> 24397048
-                src_text = []
-
-        if len(src_text) > 0:
-<<<<<<< HEAD
-            if len(models) > 1:
-                src_ids, src_mask = models[0].prepare_inference_batch(src_text)
-                best_translations = ensemble_generator(src_ids, src_mask, return_beam_scores=args.write_scores)
-                if args.write_scores:
-                    all_results, scores, best_translations = (
-                        best_translations[0],
-                        best_translations[1],
-                        best_translations[2],
-                    )
-                    scores = scores.view(-1).data.cpu().numpy().tolist()
-                    all_scores += scores
-                    src_texts += [item for item in src_text for i in range(args.beam_size)]
-                    all_results = models[0].ids_to_postprocessed_text(
-                        all_results, models[0].decoder_tokenizer, models[0].target_processor
-                    )
-                    tgt_text_all += all_results
-                best_translations = models[0].ids_to_postprocessed_text(
-                    best_translations, models[0].decoder_tokenizer, models[0].target_processor
-                )
-                tgt_text += best_translations
-            else:
-                best_translations = model.translate(
-                    text=src_text,
-                    source_lang=args.source_lang,
-                    target_lang=args.target_lang,
-                    return_beam_scores=args.write_scores,
                     add_src_num_words_to_batch=args.add_src_num_words_to_batch,
                 )
-                if args.write_scores:
-                    all_results, scores, best_translations = (
-                        best_translations[0],
-                        best_translations[1],
-                        best_translations[2],
-                    )
-                    all_scores += scores
-                    src_texts += [item for item in src_text for i in range(args.beam_size)]
-                    tgt_text_all += all_results
-                tgt_text += best_translations
-            src_text = []
-            print(f"Translated {count} sentences")
-=======
+                src_text = []
+
+        if len(src_text) > 0:
             translate_text(
                 models=models,
                 args=args,
@@ -347,8 +293,8 @@
                 all_scores=all_scores,
                 all_timing=all_timing,
                 ensemble_generator=ensemble_generator,
-            )
->>>>>>> 24397048
+                add_src_num_words_to_batch=args.add_src_num_words_to_batch,
+            )
 
     with open(args.tgtout, 'w') as tgt_f:
         for line in tgt_text:
