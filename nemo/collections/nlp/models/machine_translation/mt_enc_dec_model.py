# Copyright (c) 2020, NVIDIA CORPORATION.  All rights reserved.
#
# Licensed under the Apache License, Version 2.0 (the "License");
# you may not use this file except in compliance with the License.
# You may obtain a copy of the License at
#
#     http://www.apache.org/licenses/LICENSE-2.0
#
# Unless required by applicable law or agreed to in writing, software
# distributed under the License is distributed on an "AS IS" BASIS,
# WITHOUT WARRANTIES OR CONDITIONS OF ANY KIND, either express or implied.
# See the License for the specific language governing permissions and
# limitations under the License.

import itertools
import json
import random
from multiprocessing import Value
from pathlib import Path
from typing import Dict, List, Optional, Union

import numpy as np
import torch
import torch.distributed as dist
import torch.utils.data as pt_data
from omegaconf import DictConfig, ListConfig, OmegaConf
from pytorch_lightning import Trainer
from pytorch_lightning.utilities import rank_zero_only
from sacrebleu import corpus_bleu

from nemo.collections.common.data import ConcatDataset
from nemo.collections.common.losses import NLLLoss, SmoothedCrossEntropyLoss
from nemo.collections.common.metrics import GlobalAverageLossMetric
from nemo.collections.common.parts import transformer_weights_init
from nemo.collections.common.tokenizers.bytelevel_tokenizers import ByteLevelProcessor
from nemo.collections.common.tokenizers.chinese_tokenizers import ChineseProcessor
from nemo.collections.common.tokenizers.en_ja_tokenizers import EnJaProcessor
from nemo.collections.common.tokenizers.moses_tokenizers import MosesProcessor
from nemo.collections.nlp.data import TarredTranslationDataset, TranslationDataset
from nemo.collections.nlp.models.enc_dec_nlp_model import EncDecNLPModel
from nemo.collections.nlp.models.machine_translation.mt_enc_dec_config import MTEncDecModelConfig
from nemo.collections.nlp.modules.common import TokenClassifier
from nemo.collections.nlp.modules.common.lm_utils import get_transformer
from nemo.collections.nlp.modules.common.tokenizer_utils import get_nmt_tokenizer
from nemo.collections.nlp.modules.common.transformer import BeamSearchSequenceGenerator, TopKSequenceGenerator
from nemo.core.classes.common import PretrainedModelInfo, typecheck
from nemo.utils import logging, model_utils

__all__ = ['MTEncDecModel']


class MTEncDecModel(EncDecNLPModel):
    """
    Encoder-decoder machine translation model.
    """

    def __init__(self, cfg: MTEncDecModelConfig, trainer: Trainer = None):
        cfg = model_utils.convert_model_config_to_dict_config(cfg)
        # Get global rank and total number of GPU workers for IterableDataset partitioning, if applicable
        # Global_rank and local_rank is set by LightningModule in Lightning 1.2.0

        self.world_size = 1
        if trainer is not None:
            self.world_size = trainer.num_nodes * trainer.num_gpus

        cfg = model_utils.maybe_update_config_version(cfg)

        self.src_language = cfg.get("src_language", None)
        self.tgt_language = cfg.get("tgt_language", None)

        self.multilingual = cfg.get("multilingual", False)
        self.multilingual_ids = []

        self.encoder_tokenizer_library = cfg.encoder_tokenizer.get('library', 'yttm')
        self.decoder_tokenizer_library = cfg.decoder_tokenizer.get('library', 'yttm')

        # Instantiates tokenizers and register to be saved with NeMo Model archive
        # After this call, ther will be self.encoder_tokenizer and self.decoder_tokenizer
        # Which can convert between tokens and token_ids for SRC and TGT languages correspondingly.
        self.setup_enc_dec_tokenizers(
            encoder_tokenizer_library=self.encoder_tokenizer_library,
            encoder_tokenizer_model=cfg.encoder_tokenizer.get('tokenizer_model'),
            encoder_bpe_dropout=cfg.encoder_tokenizer.get('bpe_dropout', 0.0)
            if cfg.encoder_tokenizer.get('bpe_dropout', 0.0) is not None
            else 0.0,
            encoder_model_name=cfg.encoder.get('model_name') if hasattr(cfg.encoder, 'model_name') else None,
<<<<<<< HEAD
            encoder_r2l=cfg.encoder_tokenizer.get('r2l', False),
            decoder_tokenizer_library=cfg.decoder_tokenizer.get('library', 'yttm'),
=======
            decoder_tokenizer_library=self.decoder_tokenizer_library,
>>>>>>> 70987d1c
            decoder_tokenizer_model=cfg.decoder_tokenizer.tokenizer_model,
            decoder_bpe_dropout=cfg.decoder_tokenizer.get('bpe_dropout', 0.0)
            if cfg.decoder_tokenizer.get('bpe_dropout', 0.0) is not None
            else 0.0,
            decoder_model_name=cfg.decoder.get('model_name') if hasattr(cfg.decoder, 'model_name') else None,
            decoder_r2l=cfg.decoder_tokenizer.get('r2l', False),
        )

        if self.multilingual:
            if isinstance(self.src_language, ListConfig) and isinstance(self.tgt_language, ListConfig):
                raise ValueError(
                    "cfg.src_language and cfg.tgt_language cannot both be lists. We only support many-to-one or one-to-many multilingual models."
                )
            elif isinstance(self.src_language, ListConfig):
                for lng in self.src_language:
                    self.multilingual_ids.append(self.encoder_tokenizer.token_to_id("<" + lng + ">"))
            elif isinstance(self.tgt_language, ListConfig):
                for lng in self.tgt_language:
                    self.multilingual_ids.append(self.encoder_tokenizer.token_to_id("<" + lng + ">"))
            else:
                raise ValueError(
                    "Expect either cfg.src_language or cfg.tgt_language to be a list when multilingual=True."
                )

            if isinstance(self.src_language, ListConfig):
                self.tgt_language = [self.tgt_language] * len(self.src_language)
            else:
                self.src_language = [self.src_language] * len(self.tgt_language)

            self.source_processor_list = []
            self.target_processor_list = []
            for src_lng, tgt_lng in zip(self.src_language, self.tgt_language):
                src_prcsr, tgt_prscr = self.setup_pre_and_post_processing_utils(src_lng, tgt_lng)
                self.source_processor_list.append(src_prcsr)
                self.target_processor_list.append(tgt_prscr)

        else:
            # After this call, the model will have  self.source_processor and self.target_processor objects
            self.setup_pre_and_post_processing_utils(self.src_language, self.tgt_language)
            self.multilingual_ids = [None]

        # TODO: Why is this base constructor call so late in the game?
        super().__init__(cfg=cfg, trainer=trainer)

        # encoder from NeMo, Megatron-LM, or HuggingFace
        encoder_cfg_dict = OmegaConf.to_container(cfg.get('encoder'))
        encoder_cfg_dict['vocab_size'] = self.encoder_vocab_size
        library = encoder_cfg_dict.pop('library', 'nemo')
        model_name = encoder_cfg_dict.pop('model_name', None)
        pretrained = encoder_cfg_dict.pop('pretrained', False)
        checkpoint_file = encoder_cfg_dict.pop('checkpoint_file', None)
        self.encoder = get_transformer(
            library=library,
            model_name=model_name,
            pretrained=pretrained,
            config_dict=encoder_cfg_dict,
            encoder=True,
            pre_ln_final_layer_norm=encoder_cfg_dict.get('pre_ln_final_layer_norm', False),
            checkpoint_file=checkpoint_file,
        )

        # decoder from NeMo, Megatron-LM, or HuggingFace
        decoder_cfg_dict = OmegaConf.to_container(cfg.get('decoder'))
        decoder_cfg_dict['vocab_size'] = self.decoder_vocab_size
        library = decoder_cfg_dict.pop('library', 'nemo')
        model_name = decoder_cfg_dict.pop('model_name', None)
        pretrained = decoder_cfg_dict.pop('pretrained', False)
        decoder_cfg_dict['hidden_size'] = self.encoder.hidden_size
        self.decoder = get_transformer(
            library=library,
            model_name=model_name,
            pretrained=pretrained,
            config_dict=decoder_cfg_dict,
            encoder=False,
            pre_ln_final_layer_norm=decoder_cfg_dict.get('pre_ln_final_layer_norm', False),
        )

        self.log_softmax = TokenClassifier(
            hidden_size=self.decoder.hidden_size,
            num_classes=self.decoder_vocab_size,
            activation=cfg.head.activation,
            log_softmax=cfg.head.log_softmax,
            dropout=cfg.head.dropout,
            use_transformer_init=cfg.head.use_transformer_init,
        )

        self.beam_search = BeamSearchSequenceGenerator(
            embedding=self.decoder.embedding,
            decoder=self.decoder.decoder,
            log_softmax=self.log_softmax,
            max_sequence_length=self.decoder.max_sequence_length,
            beam_size=cfg.beam_size,
            bos=self.decoder_tokenizer.bos_id,
            pad=self.decoder_tokenizer.pad_id,
            eos=self.decoder_tokenizer.eos_id,
            len_pen=cfg.len_pen,
            max_delta_length=cfg.max_generation_delta,
        )

        # tie weights of embedding and softmax matrices
        self.log_softmax.mlp.layer0.weight = self.decoder.embedding.token_embedding.weight

        # TODO: encoder and decoder with different hidden size?
        std_init_range = 1 / self.encoder.hidden_size ** 0.5

        # initialize weights if not using pretrained encoder/decoder
        if not self._cfg.encoder.get('pretrained', False):
            self.encoder.apply(lambda module: transformer_weights_init(module, std_init_range))

        if not self._cfg.decoder.get('pretrained', False):
            self.decoder.apply(lambda module: transformer_weights_init(module, std_init_range))

        self.log_softmax.apply(lambda module: transformer_weights_init(module, std_init_range))

        self.loss_fn = SmoothedCrossEntropyLoss(
            pad_id=self.decoder_tokenizer.pad_id, label_smoothing=cfg.label_smoothing
        )
        self.eval_loss_fn = NLLLoss(ignore_index=self.decoder_tokenizer.pad_id)

    def filter_predicted_ids(self, ids):
        ids[ids >= self.decoder_tokenizer.vocab_size] = self.decoder_tokenizer.unk_id
        return ids

    @typecheck()
    def forward(self, src, src_mask, tgt, tgt_mask):
        src_hiddens = self.encoder(input_ids=src, encoder_mask=src_mask)
        tgt_hiddens = self.decoder(
            input_ids=tgt, decoder_mask=tgt_mask, encoder_embeddings=src_hiddens, encoder_mask=src_mask
        )
        log_probs = self.log_softmax(hidden_states=tgt_hiddens)
        return log_probs

    def training_step(self, batch, batch_idx):
        """
        Lightning calls this inside the training loop with the data from the training dataloader
        passed in as `batch`.
        """
        # forward pass
        for i in range(len(batch)):
            if batch[i].ndim == 3:
                # Dataset returns already batched data and the first dimension of size 1 added by DataLoader
                # is excess.
                batch[i] = batch[i].squeeze(dim=0)
        src_ids, src_mask, tgt_ids, tgt_mask, labels = batch
        log_probs = self(src_ids, src_mask, tgt_ids, tgt_mask)
        train_loss = self.loss_fn(log_probs=log_probs, labels=labels)
        tensorboard_logs = {
            'train_loss': train_loss,
            'lr': self._optimizer.param_groups[0]['lr'],
        }
        return {'loss': train_loss, 'log': tensorboard_logs}

    def eval_step(self, batch, batch_idx, mode, dataloader_idx=0):
        for i in range(len(batch)):
            if batch[i].ndim == 3:
                # Dataset returns already batched data and the first dimension of size 1 added by DataLoader
                # is excess.
                batch[i] = batch[i].squeeze(dim=0)

        if self.multilingual:
            self.source_processor = self.source_processor_list[dataloader_idx]
            self.target_processor = self.target_processor_list[dataloader_idx]

        src_ids, src_mask, tgt_ids, tgt_mask, labels = batch
        log_probs = self(src_ids, src_mask, tgt_ids, tgt_mask)
        eval_loss = self.eval_loss_fn(log_probs=log_probs, labels=labels)
        # this will run encoder twice -- TODO: potentially fix
        _, translations = self.batch_translate(src=src_ids, src_mask=src_mask)
        if dataloader_idx == 0:
            getattr(self, f'{mode}_loss')(loss=eval_loss, num_measurements=log_probs.shape[0] * log_probs.shape[1])
        else:
            getattr(self, f'{mode}_loss_{dataloader_idx}')(
                loss=eval_loss, num_measurements=log_probs.shape[0] * log_probs.shape[1]
            )
        np_tgt = tgt_ids.detach().cpu().numpy()
        ground_truths = [self.decoder_tokenizer.ids_to_text(tgt) for tgt in np_tgt]
        ground_truths = [self.target_processor.detokenize(tgt.split(' ')) for tgt in ground_truths]
        num_non_pad_tokens = np.not_equal(np_tgt, self.decoder_tokenizer.pad_id).sum().item()
        return {
            'translations': translations,
            'ground_truths': ground_truths,
            'num_non_pad_tokens': num_non_pad_tokens,
        }

    def test_step(self, batch, batch_idx, dataloader_idx=0):
        return self.eval_step(batch, batch_idx, 'test', dataloader_idx)

    @rank_zero_only
    def log_param_stats(self):
        for name, p in self.named_parameters():
            if p.requires_grad:
                self.trainer.logger.experiment.add_histogram(name + '_hist', p, global_step=self.global_step)
                self.trainer.logger.experiment.add_scalars(
                    name,
                    {'mean': p.mean(), 'stddev': p.std(), 'max': p.max(), 'min': p.min()},
                    global_step=self.global_step,
                )

    def validation_step(self, batch, batch_idx, dataloader_idx=0):
        """
        Lightning calls this inside the validation loop with the data from the validation dataloader
        passed in as `batch`.
        """
        return self.eval_step(batch, batch_idx, 'val', dataloader_idx)

    def eval_epoch_end(self, outputs, mode):
        # if user specifies one validation dataloader, then PTL reverts to giving a list of dictionary instead of a list of list of dictionary
        if isinstance(outputs[0], dict):
            outputs = [outputs]

        loss_list = []
        sb_score_list = []
        for dataloader_idx, output in enumerate(outputs):
            if dataloader_idx == 0:
                eval_loss = getattr(self, f'{mode}_loss').compute()
            else:
                eval_loss = getattr(self, f'{mode}_loss_{dataloader_idx}').compute()

            translations = list(itertools.chain(*[x['translations'] for x in output]))
            ground_truths = list(itertools.chain(*[x['ground_truths'] for x in output]))
            assert len(translations) == len(ground_truths)

            # Gather translations and ground truths from all workers
            tr_and_gt = [None for _ in range(self.world_size)]
            # we also need to drop pairs where ground truth is an empty string
            dist.all_gather_object(
                tr_and_gt, [(t, g) for (t, g) in zip(translations, ground_truths) if g.strip() != '']
            )
            if self.global_rank == 0:
                _translations = []
                _ground_truths = []
                for rank in range(0, self.world_size):
                    _translations += [t for (t, g) in tr_and_gt[rank]]
                    _ground_truths += [g for (t, g) in tr_and_gt[rank]]

                if self.tgt_language in ['ja']:
                    sacre_bleu = corpus_bleu(_translations, [_ground_truths], tokenize="ja-mecab")
                elif self.tgt_language in ['zh']:
                    sacre_bleu = corpus_bleu(_translations, [_ground_truths], tokenize="zh")
                else:
                    sacre_bleu = corpus_bleu(_translations, [_ground_truths], tokenize="13a")

                # because the reduction op later is average (over word_size)
                sb_score = sacre_bleu.score * self.world_size

                dataset_name = "Validation" if mode == 'val' else "Test"
                logging.info(
                    f"Dataset name: {dataset_name}, Dataloader index: {dataloader_idx}, Set size: {len(translations)}"
                )
                logging.info(
                    f"Dataset name: {dataset_name}, Dataloader index: {dataloader_idx}, Val Loss = {eval_loss}"
                )
                logging.info(
                    f"Dataset name: {dataset_name}, Dataloader index: {dataloader_idx}, Sacre BLEU = {sb_score / self.world_size}"
                )
                logging.info(
                    f"Dataset name: {dataset_name}, Dataloader index: {dataloader_idx}, Translation Examples:"
                )
                for i in range(0, 3):
                    ind = random.randint(0, len(translations) - 1)
                    logging.info("    " + '\u0332'.join(f"Example {i}:"))
                    logging.info(f"    Prediction:   {translations[ind]}")
                    logging.info(f"    Ground Truth: {ground_truths[ind]}")
            else:
                sb_score = 0.0

            loss_list.append(eval_loss.cpu().numpy())
            sb_score_list.append(sb_score)
            if dataloader_idx == 0:
                self.log(f"{mode}_loss", eval_loss, sync_dist=True)
                self.log(f"{mode}_sacreBLEU", sb_score, sync_dist=True)
                getattr(self, f'{mode}_loss').reset()
            else:
                self.log(f"{mode}_loss_dl_index_{dataloader_idx}", eval_loss, sync_dist=True)
                self.log(f"{mode}_sacreBLEU_dl_index_{dataloader_idx}", sb_score, sync_dist=True)
                getattr(self, f'{mode}_loss_{dataloader_idx}').reset()

        if len(loss_list) > 1:
            self.log(f"{mode}_loss_avg", np.mean(loss_list), sync_dist=True)
            self.log(f"{mode}_sacreBLEU_avg", np.mean(sb_score_list), sync_dist=True)

    def validation_epoch_end(self, outputs):
        """
        Called at the end of validation to aggregate outputs.
        :param outputs: list of individual outputs of each validation step.
        """
        self.eval_epoch_end(outputs, 'val')

    def test_epoch_end(self, outputs):
        self.eval_epoch_end(outputs, 'test')

    def setup_enc_dec_tokenizers(
        self,
        encoder_tokenizer_library=None,
        encoder_tokenizer_model=None,
        encoder_bpe_dropout=0.0,
        encoder_model_name=None,
        encoder_r2l=False,
        decoder_tokenizer_library=None,
        decoder_tokenizer_model=None,
        decoder_bpe_dropout=0.0,
        decoder_model_name=None,
        decoder_r2l=False,
    ):

        supported_tokenizers = ['yttm', 'huggingface', 'sentencepiece', 'megatron', 'byte-level']
        if (
            encoder_tokenizer_library not in supported_tokenizers
            or decoder_tokenizer_library not in supported_tokenizers
        ):
            raise NotImplementedError(f"Currently we only support tokenizers in {supported_tokenizers}.")

        self.encoder_tokenizer = get_nmt_tokenizer(
            library=encoder_tokenizer_library,
            tokenizer_model=self.register_artifact("encoder_tokenizer.tokenizer_model", encoder_tokenizer_model),
            bpe_dropout=encoder_bpe_dropout,
            model_name=encoder_model_name,
            vocab_file=None,
            special_tokens=None,
            use_fast=False,
            r2l=encoder_r2l,
        )
        self.decoder_tokenizer = get_nmt_tokenizer(
            library=decoder_tokenizer_library,
            tokenizer_model=self.register_artifact("decoder_tokenizer.tokenizer_model", decoder_tokenizer_model),
            bpe_dropout=decoder_bpe_dropout,
            model_name=decoder_model_name,
            vocab_file=None,
            special_tokens=None,
            use_fast=False,
            r2l=decoder_r2l,
        )

    def setup_training_data(self, train_data_config: Optional[DictConfig]):
        self._train_dl = self._setup_dataloader_from_config(cfg=train_data_config)

    def setup_multiple_validation_data(self, val_data_config: Union[DictConfig, Dict]):
        self.setup_validation_data(self._cfg.get('validation_ds'))

    def setup_multiple_test_data(self, test_data_config: Union[DictConfig, Dict]):
        self.setup_test_data(self._cfg.get('test_ds'))

    def setup_validation_data(self, val_data_config: Optional[DictConfig]):
        self._validation_dl = self._setup_eval_dataloader_from_config(cfg=val_data_config)
        # instantiate Torchmetric for each val dataloader
        if self._validation_dl is not None:
            for dataloader_idx in range(len(self._validation_dl)):
                if dataloader_idx == 0:
                    setattr(
                        self, f'val_loss', GlobalAverageLossMetric(dist_sync_on_step=False, take_avg_loss=True),
                    )
                else:
                    setattr(
                        self,
                        f'val_loss_{dataloader_idx}',
                        GlobalAverageLossMetric(dist_sync_on_step=False, take_avg_loss=True),
                    )

    def setup_test_data(self, test_data_config: Optional[DictConfig]):
        self._test_dl = self._setup_eval_dataloader_from_config(cfg=test_data_config)
        # instantiate Torchmetric for each test dataloader
        if self._test_dl is not None:
            for dataloader_idx in range(len(self._test_dl)):
                if dataloader_idx == 0:
                    setattr(
                        self, f'test_loss', GlobalAverageLossMetric(dist_sync_on_step=False, take_avg_loss=True),
                    )
                else:
                    setattr(
                        self,
                        f'test_loss_{dataloader_idx}',
                        GlobalAverageLossMetric(dist_sync_on_step=False, take_avg_loss=True),
                    )

    def _setup_dataloader_from_config(self, cfg: DictConfig):
        if cfg.get("use_tarred_dataset", False):
            if cfg.get("metadata_file") is None:
                raise FileNotFoundError("Trying to use tarred data set but could not find metadata path in config.")
            metadata_file_list = cfg.get('metadata_file')
            tar_files_list = cfg.get('tar_files', None)
            if isinstance(metadata_file_list, str):
                metadata_file_list = [metadata_file_list]
            if tar_files_list is not None and isinstance(tar_files_list, str):
                tar_files_list = [tar_files_list]
            if tar_files_list is not None and len(tar_files_list) != len(metadata_file_list):
                raise ValueError('The config must have the same number of tarfile paths and metadata file paths.')

            datasets = []
            for idx, metadata_file in enumerate(metadata_file_list):
                with open(metadata_file) as metadata_reader:
                    metadata = json.load(metadata_reader)
                if tar_files_list is None:
                    tar_files = metadata.get('tar_files')
                    if tar_files is not None:
                        logging.info(f'Loading from tarred dataset {tar_files}')
                else:
                    tar_files = tar_files_list[idx]
                    if metadata.get('tar_files') is not None:
                        logging.info(
                            f'Tar file paths found in both cfg and metadata using one in cfg by default - {tar_files}'
                        )

                dataset = TarredTranslationDataset(
                    text_tar_filepaths=tar_files,
                    metadata_path=metadata_file,
                    encoder_tokenizer=self.encoder_tokenizer,
                    decoder_tokenizer=self.decoder_tokenizer,
                    shuffle_n=cfg.get("tar_shuffle_n", 100),
                    shard_strategy=cfg.get("shard_strategy", "scatter"),
                    global_rank=self.global_rank,
                    world_size=self.world_size,
                    reverse_lang_direction=cfg.get("reverse_lang_direction", False),
                    prepend_id=self.multilingual_ids[idx] if self.multilingual else None,
                )
                datasets.append(dataset)

            if len(datasets) > 1:
                dataset = ConcatDataset(
                    datasets=datasets,
                    sampling_technique=cfg.get('concat_sampling_technique'),
                    sampling_temperature=cfg.get('concat_sampling_temperature'),
                    sampling_probabilities=cfg.get('concat_sampling_probabilities'),
                    global_rank=self.global_rank,
                    world_size=self.world_size,
                )
            else:
                dataset = datasets[0]
        else:
            src_file_list = cfg.src_file_name
            tgt_file_list = cfg.tgt_file_name
            if isinstance(src_file_list, str):
                src_file_list = [src_file_list]
            if isinstance(tgt_file_list, str):
                tgt_file_list = [tgt_file_list]

            if len(src_file_list) != len(tgt_file_list):
                raise ValueError(
                    'The same number of filepaths must be passed in for source and target while training multilingual.'
                )

            datasets = []
            for idx, src_file in enumerate(src_file_list):
                dataset = TranslationDataset(
                    dataset_src=str(Path(src_file).expanduser()),
                    dataset_tgt=str(Path(tgt_file_list[idx]).expanduser()),
                    tokens_in_batch=cfg.tokens_in_batch,
                    clean=cfg.get("clean", False),
                    max_seq_length=cfg.get("max_seq_length", 512),
                    min_seq_length=cfg.get("min_seq_length", 1),
                    max_seq_length_diff=cfg.get("max_seq_length_diff", 512),
                    max_seq_length_ratio=cfg.get("max_seq_length_ratio", 512),
                    cache_ids=cfg.get("cache_ids", False),
                    cache_data_per_node=cfg.get("cache_data_per_node", False),
                    use_cache=cfg.get("use_cache", False),
                    reverse_lang_direction=cfg.get("reverse_lang_direction", False),
                    prepend_id=self.multilingual_ids[idx] if self.multilingual else None,
                )
                dataset.batchify(self.encoder_tokenizer, self.decoder_tokenizer)
                datasets.append(dataset)

            if len(datasets) > 1:
                dataset = ConcatDataset(
                    datasets=datasets,
                    shuffle=cfg.get('shuffle'),
                    sampling_technique=cfg.get('concat_sampling_technique'),
                    sampling_temperature=cfg.get('concat_sampling_temperature'),
                    sampling_probabilities=cfg.get('concat_sampling_probabilities'),
                    global_rank=self.global_rank,
                    world_size=self.world_size,
                )
            else:
                dataset = datasets[0]

        if cfg.shuffle:
            sampler = pt_data.RandomSampler(dataset)
        else:
            sampler = pt_data.SequentialSampler(dataset)
        return torch.utils.data.DataLoader(
            dataset=dataset,
            batch_size=1,
            sampler=None if cfg.get("use_tarred_dataset", False) else sampler,
            num_workers=cfg.get("num_workers", 2),
            pin_memory=cfg.get("pin_memory", False),
            drop_last=cfg.get("drop_last", False),
        )

    def replace_beam_with_sampling(self, topk=500):
        self.beam_search = TopKSequenceGenerator(
            embedding=self.decoder.embedding,
            decoder=self.decoder.decoder,
            log_softmax=self.log_softmax,
            max_sequence_length=self.beam_search.max_seq_length,
            beam_size=topk,
            bos=self.decoder_tokenizer.bos_id,
            pad=self.decoder_tokenizer.pad_id,
            eos=self.decoder_tokenizer.eos_id,
        )

    def _setup_eval_dataloader_from_config(self, cfg: DictConfig):
        src_file_name = cfg.get('src_file_name')
        tgt_file_name = cfg.get('tgt_file_name')

        if src_file_name is None or tgt_file_name is None:
            raise ValueError(
                'Validation dataloader needs both cfg.src_file_name and cfg.tgt_file_name to not be None.'
            )
        else:
            # convert src_file_name and tgt_file_name to list of strings
            if isinstance(src_file_name, str):
                src_file_list = [src_file_name]
            elif isinstance(src_file_name, ListConfig):
                src_file_list = src_file_name
            else:
                raise ValueError("cfg.src_file_name must be string or list of strings")
            if isinstance(tgt_file_name, str):
                tgt_file_list = [tgt_file_name]
            elif isinstance(tgt_file_name, ListConfig):
                tgt_file_list = tgt_file_name
            else:
                raise ValueError("cfg.tgt_file_name must be string or list of strings")
        if len(src_file_list) != len(tgt_file_list):
            raise ValueError('The same number of filepaths must be passed in for source and target validation.')

        dataloaders = []
        prepend_idx = 0
        for idx, src_file in enumerate(src_file_list):
            if self.multilingual:
                prepend_idx = idx
            dataset = TranslationDataset(
                dataset_src=str(Path(src_file).expanduser()),
                dataset_tgt=str(Path(tgt_file_list[idx]).expanduser()),
                tokens_in_batch=cfg.tokens_in_batch,
                clean=cfg.get("clean", False),
                max_seq_length=cfg.get("max_seq_length", 512),
                min_seq_length=cfg.get("min_seq_length", 1),
                max_seq_length_diff=cfg.get("max_seq_length_diff", 512),
                max_seq_length_ratio=cfg.get("max_seq_length_ratio", 512),
                cache_ids=cfg.get("cache_ids", False),
                cache_data_per_node=cfg.get("cache_data_per_node", False),
                use_cache=cfg.get("use_cache", False),
                reverse_lang_direction=cfg.get("reverse_lang_direction", False),
                prepend_id=self.multilingual_ids[prepend_idx] if self.multilingual else None,
            )
            dataset.batchify(self.encoder_tokenizer, self.decoder_tokenizer)

            if cfg.shuffle:
                sampler = pt_data.RandomSampler(dataset)
            else:
                sampler = pt_data.SequentialSampler(dataset)

            dataloader = torch.utils.data.DataLoader(
                dataset=dataset,
                batch_size=1,
                sampler=sampler,
                num_workers=cfg.get("num_workers", 2),
                pin_memory=cfg.get("pin_memory", False),
                drop_last=cfg.get("drop_last", False),
            )
            dataloaders.append(dataloader)

        return dataloaders

    def setup_pre_and_post_processing_utils(self, source_lang, target_lang):
        """
        Creates source and target processor objects for input and output pre/post-processing.
        """
        self.source_processor, self.target_processor = None, None

        if self.encoder_tokenizer_library == 'byte-level':
            self.source_processor = ByteLevelProcessor()
        elif (source_lang == 'en' and target_lang == 'ja') or (source_lang == 'ja' and target_lang == 'en'):
            self.source_processor = EnJaProcessor(source_lang)
        elif source_lang == 'zh':
            self.source_processor = ChineseProcessor()
        elif source_lang is not None and source_lang not in ['ja', 'zh']:
            self.source_processor = MosesProcessor(source_lang)

        if self.decoder_tokenizer_library == 'byte-level':
            self.target_processor = ByteLevelProcessor()
        elif (source_lang == 'en' and target_lang == 'ja') or (source_lang == 'ja' and target_lang == 'en'):
            self.target_processor = EnJaProcessor(target_lang)
        elif target_lang == 'zh':
            self.target_processor = ChineseProcessor()
        elif target_lang is not None and target_lang not in ['ja', 'zh']:
            self.target_processor = MosesProcessor(target_lang)

        return self.source_processor, self.target_processor

    def postprocess_beam_results(self, beam_ids):
        beam_results = self.filter_predicted_ids(beam_ids)
        translations = [self.decoder_tokenizer.ids_to_text(tr) for tr in beam_results.cpu().numpy()]
        if self.target_processor is not None:
            translations = [self.target_processor.detokenize(translation.split(' ')) for translation in translations]
        return translations

    @torch.no_grad()
    def batch_translate(self, src: torch.LongTensor, src_mask: torch.LongTensor, return_beam_scores: bool = False):
        """	
        Translates a minibatch of inputs from source language to target language.	
        Args:	
            src: minibatch of inputs in the src language (batch x seq_len)	
            src_mask: mask tensor indicating elements to be ignored (batch x seq_len)	
        Returns:	
            translations: a list strings containing detokenized translations	
            inputs: a list of string containing detokenized inputs	
        """
        mode = self.training
        try:
            self.eval()
            src_hiddens = self.encoder(input_ids=src, encoder_mask=src_mask)
            best_translations = self.beam_search(
                encoder_hidden_states=src_hiddens, encoder_input_mask=src_mask, return_beam_scores=return_beam_scores
            )
            if return_beam_scores:
                all_translations, scores, best_translations = best_translations
                scores = scores.view(-1)
                all_translations = self.postprocess_beam_results(all_translations)

            best_translations = self.postprocess_beam_results(best_translations)
            inputs = [self.encoder_tokenizer.ids_to_text(inp) for inp in src.cpu().numpy()]

            if self.source_processor is not None:
                inputs = [self.source_processor.detokenize(item.split(' ')) for item in inputs]
        finally:
            self.train(mode=mode)
        if return_beam_scores:
            return inputs, all_translations, scores.data.cpu().numpy().tolist(), best_translations

        return inputs, best_translations

    def prepare_inference_batch(self, text, prepend_ids=[], target=False):
        inputs = []
        proessor = self.source_processor if not target else self.target_processor
        tokenizer = self.encoder_tokenizer if not target else self.decoder_tokenizer
        for txt in text:
            if proessor is not None:
                txt = proessor.normalize(txt)
                txt = proessor.tokenize(txt)
            ids = tokenizer.text_to_ids(txt)
            ids = prepend_ids + [tokenizer.bos_id] + ids + [tokenizer.eos_id]
            inputs.append(ids)
        max_len = max(len(txt) for txt in inputs)
        src_ids_ = np.ones((len(inputs), max_len)) * tokenizer.pad_id
        for i, txt in enumerate(inputs):
            src_ids_[i][: len(txt)] = txt

        src_mask = torch.FloatTensor((src_ids_ != tokenizer.pad_id)).to(self.device)
        src = torch.LongTensor(src_ids_).to(self.device)

        return src, src_mask

    # TODO: We should drop source/target_lang arguments in favor of using self.src/tgt_language
    @torch.no_grad()
    def translate(
        self, text: List[str], source_lang: str = None, target_lang: str = None, return_beam_scores: bool = False
    ) -> List[str]:
        """
        Translates list of sentences from source language to target language.
        Should be regular text, this method performs its own tokenization/de-tokenization
        Args:
            text: list of strings to translate
            source_lang: if not None, corresponding MosesTokenizer and MosesPunctNormalizer will be run
            target_lang: if not None, corresponding MosesDecokenizer will be run
        Returns:
            list of translated strings
        """
        # __TODO__: This will reset both source and target processors even if you want to reset just one.
        if source_lang is not None or target_lang is not None:
            self.setup_pre_and_post_processing_utils(source_lang, target_lang)

        mode = self.training
        prepend_ids = []
        if self.multilingual:
            if source_lang is None or target_lang is None:
                raise ValueError("Expect source_lang and target_lang to infer for multilingual model.")
            src_symbol = self.encoder_tokenizer.token_to_id('<' + source_lang + '>')
            tgt_symbol = self.encoder_tokenizer.token_to_id('<' + target_lang + '>')
            prepend_ids = [src_symbol if src_symbol in self.multilingual_ids else tgt_symbol]
        try:
            self.eval()
            src, src_mask = self.prepare_inference_batch(text, prepend_ids)
            if return_beam_scores:
                _, all_translations, scores, best_translations = self.batch_translate(
                    src, src_mask, return_beam_scores=True
                )
                return all_translations, scores, best_translations
            else:
                _, translations = self.batch_translate(src, src_mask, return_beam_scores=False)
        finally:
            self.train(mode=mode)
        return translations

    @classmethod
    def list_available_models(cls) -> Optional[Dict[str, str]]:
        """
        This method returns a list of pre-trained model which can be instantiated directly from NVIDIA's NGC cloud.

        Returns:
            List of available pre-trained models.
        """
        result = []
        model = PretrainedModelInfo(
            pretrained_model_name="nmt_en_de_transformer12x2",
            location="https://api.ngc.nvidia.com/v2/models/nvidia/nemo/nmt_en_de_transformer12x2/versions/1.0.0rc1/files/nmt_en_de_transformer12x2.nemo",
            description="En->De translation model. See details here: https://ngc.nvidia.com/catalog/models/nvidia:nemo:nmt_en_de_transformer12x2",
        )
        result.append(model)

        model = PretrainedModelInfo(
            pretrained_model_name="nmt_de_en_transformer12x2",
            location="https://api.ngc.nvidia.com/v2/models/nvidia/nemo/nmt_de_en_transformer12x2/versions/1.0.0rc1/files/nmt_de_en_transformer12x2.nemo",
            description="De->En translation model. See details here: https://ngc.nvidia.com/catalog/models/nvidia:nemo:nmt_de_en_transformer12x2",
        )
        result.append(model)

        model = PretrainedModelInfo(
            pretrained_model_name="nmt_en_es_transformer12x2",
            location="https://api.ngc.nvidia.com/v2/models/nvidia/nemo/nmt_en_es_transformer12x2/versions/1.0.0rc1/files/nmt_en_es_transformer12x2.nemo",
            description="En->Es translation model. See details here: https://ngc.nvidia.com/catalog/models/nvidia:nemo:nmt_en_es_transformer12x2",
        )
        result.append(model)

        model = PretrainedModelInfo(
            pretrained_model_name="nmt_es_en_transformer12x2",
            location="https://api.ngc.nvidia.com/v2/models/nvidia/nemo/nmt_es_en_transformer12x2/versions/1.0.0rc1/files/nmt_es_en_transformer12x2.nemo",
            description="Es->En translation model. See details here: https://ngc.nvidia.com/catalog/models/nvidia:nemo:nmt_es_en_transformer12x2",
        )
        result.append(model)

        model = PretrainedModelInfo(
            pretrained_model_name="nmt_en_fr_transformer12x2",
            location="https://api.ngc.nvidia.com/v2/models/nvidia/nemo/nmt_en_fr_transformer12x2/versions/1.0.0rc1/files/nmt_en_fr_transformer12x2.nemo",
            description="En->Fr translation model. See details here: https://ngc.nvidia.com/catalog/models/nvidia:nemo:nmt_en_fr_transformer12x2",
        )
        result.append(model)

        model = PretrainedModelInfo(
            pretrained_model_name="nmt_fr_en_transformer12x2",
            location="https://api.ngc.nvidia.com/v2/models/nvidia/nemo/nmt_fr_en_transformer12x2/versions/1.0.0rc1/files/nmt_fr_en_transformer12x2.nemo",
            description="Fr->En translation model. See details here: https://ngc.nvidia.com/catalog/models/nvidia:nemo:nmt_fr_en_transformer12x2",
        )
        result.append(model)

        model = PretrainedModelInfo(
            pretrained_model_name="nmt_en_ru_transformer6x6",
            location="https://api.ngc.nvidia.com/v2/models/nvidia/nemo/nmt_en_ru_transformer6x6/versions/1.0.0rc1/files/nmt_en_ru_transformer6x6.nemo",
            description="En->Ru translation model. See details here: https://ngc.nvidia.com/catalog/models/nvidia:nemo:nmt_en_ru_transformer6x6",
        )
        result.append(model)

        model = PretrainedModelInfo(
            pretrained_model_name="nmt_ru_en_transformer6x6",
            location="https://api.ngc.nvidia.com/v2/models/nvidia/nemo/nmt_ru_en_transformer6x6/versions/1.0.0rc1/files/nmt_ru_en_transformer6x6.nemo",
            description="Ru->En translation model. See details here: https://ngc.nvidia.com/catalog/models/nvidia:nemo:nmt_ru_en_transformer6x6",
        )
        result.append(model)

        model = PretrainedModelInfo(
            pretrained_model_name="nmt_zh_en_transformer6x6",
            location="https://api.ngc.nvidia.com/v2/models/nvidia/nemo/nmt_zh_en_transformer6x6/versions/1.0.0rc1/files/nmt_zh_en_transformer6x6.nemo",
            description="Zh->En translation model. See details here: https://ngc.nvidia.com/catalog/models/nvidia:nemo:nmt_zh_en_transformer6x6",
        )
        result.append(model)

        model = PretrainedModelInfo(
            pretrained_model_name="nmt_en_zh_transformer6x6",
            location="https://api.ngc.nvidia.com/v2/models/nvidia/nemo/nmt_en_zh_transformer6x6/versions/1.0.0rc1/files/nmt_en_zh_transformer6x6.nemo",
            description="En->Zh translation model. See details here: https://ngc.nvidia.com/catalog/models/nvidia:nemo:nmt_en_zh_transformer6x6",
        )
        result.append(model)

        return result<|MERGE_RESOLUTION|>--- conflicted
+++ resolved
@@ -84,12 +84,8 @@
             if cfg.encoder_tokenizer.get('bpe_dropout', 0.0) is not None
             else 0.0,
             encoder_model_name=cfg.encoder.get('model_name') if hasattr(cfg.encoder, 'model_name') else None,
-<<<<<<< HEAD
             encoder_r2l=cfg.encoder_tokenizer.get('r2l', False),
-            decoder_tokenizer_library=cfg.decoder_tokenizer.get('library', 'yttm'),
-=======
             decoder_tokenizer_library=self.decoder_tokenizer_library,
->>>>>>> 70987d1c
             decoder_tokenizer_model=cfg.decoder_tokenizer.tokenizer_model,
             decoder_bpe_dropout=cfg.decoder_tokenizer.get('bpe_dropout', 0.0)
             if cfg.decoder_tokenizer.get('bpe_dropout', 0.0) is not None
